<?xml version="1.0"?>
<launch>
  <!-- Interface parameters -->
  <arg name="mode" default="lidar" description="options: `camera_lidar_radar_fusion`, `camera_lidar_fusion`, `lidar_radar_fusion`, `lidar` or `radar`"/>

  <!-- LiDAR parameters -->
  <arg name="input/pointcloud"/>
  <arg name="lidar_detection_model" default="centerpoint" description="options: `centerpoint`, `apollo`, `pointpainting`, `clustering`"/>
  <arg name="use_object_filter" default="true" description="use object filter"/>
  <arg name="use_pointcloud_container" default="false" description="use pointcloud container for detection preprocessor"/>
  <arg name="container_name" default="pointcloud_container"/>

  <!-- Camera parameters -->
  <arg name="image_raw0" default="/image_raw" description="image raw topic name"/>
  <arg name="camera_info0" default="/camera_info" description="camera info topic name"/>
  <arg name="image_raw1" default=""/>
  <arg name="camera_info1" default=""/>
  <arg name="image_raw2" default=""/>
  <arg name="camera_info2" default=""/>
  <arg name="image_raw3" default=""/>
  <arg name="camera_info3" default=""/>
  <arg name="image_raw4" default=""/>
  <arg name="camera_info4" default=""/>
  <arg name="image_raw5" default=""/>
  <arg name="camera_info5" default=""/>
  <arg name="image_raw6" default=""/>
  <arg name="camera_info6" default=""/>
  <arg name="image_raw7" default=""/>
  <arg name="camera_info7" default=""/>
  <arg name="image_number" default="1" description="choose image raw number(1-8)"/>

  <!-- Radar parameters -->
  <arg name="input/radar" default="/sensing/radar/detected_objects"/>
  <arg name="radar_lanelet_filtering_range_param" default="$(find-pkg-share detected_object_validation)/config/object_lanelet_filter.param.yaml"/>

  <!-- Camera-LiDAR fusion parameters -->
  <arg name="remove_unknown" default="true"/>
  <arg name="trust_distance" default="30.0"/>
  <arg name="use_roi_based_cluster" default="false"/>
  <arg name="use_low_height_cropbox" default="true" description="use low height crop filter in clustering"/>

  <!-- Camera-LiDAR-Radar fusion based detection -->
  <group if="$(eval '&quot;$(var mode)&quot;==&quot;camera_lidar_radar_fusion&quot;')">
    <include file="$(find-pkg-share tier4_perception_launch)/launch/object_recognition/detection/camera_lidar_radar_fusion_based_detection.launch.xml">
      <arg name="input/pointcloud" value="$(var input/pointcloud)"/>
      <arg name="image_raw0" value="$(var image_raw0)"/>
      <arg name="camera_info0" value="$(var camera_info0)"/>
      <arg name="image_raw1" value="$(var image_raw1)"/>
      <arg name="camera_info1" value="$(var camera_info1)"/>
      <arg name="image_raw2" value="$(var image_raw2)"/>
      <arg name="camera_info2" value="$(var camera_info2)"/>
      <arg name="image_raw3" value="$(var image_raw3)"/>
      <arg name="camera_info3" value="$(var camera_info3)"/>
      <arg name="image_raw4" value="$(var image_raw4)"/>
      <arg name="camera_info4" value="$(var camera_info4)"/>
      <arg name="image_raw5" value="$(var image_raw5)"/>
      <arg name="camera_info5" value="$(var camera_info5)"/>
      <arg name="image_raw6" value="$(var image_raw6)"/>
      <arg name="camera_info6" value="$(var camera_info6)"/>
      <arg name="image_raw7" value="$(var image_raw7)"/>
      <arg name="camera_info7" value="$(var camera_info7)"/>
      <arg name="image_number" value="$(var image_number)"/>
      <arg name="lidar_detection_model" value="$(var lidar_detection_model)"/>
      <arg name="use_pointcloud_map" value="$(var use_pointcloud_map)"/>
      <arg name="use_object_filter" value="$(var use_object_filter)"/>
      <arg name="use_pointcloud_container" value="$(var use_pointcloud_container)"/>
      <arg name="container_name" value="$(var container_name)"/>
      <arg name="remove_unknown" value="$(var remove_unknown)"/>
      <arg name="trust_distance" value="$(var trust_distance)"/>
      <arg name="input/radar" value="$(var input/radar)"/>
<<<<<<< HEAD
      <arg name="radar_lanelet_filtering_range_param" value="$(var radar_lanelet_filtering_range_param)"/>
=======
      <arg name="use_low_height_cropbox" value="$(var use_low_height_cropbox)"/>
      <arg name="use_roi_based_cluster" value="$(var use_roi_based_cluster)"/>
>>>>>>> 457c04a6
    </include>
  </group>

  <!-- Camera-LiDAR fusion based detection -->
  <group if="$(eval '&quot;$(var mode)&quot;==&quot;camera_lidar_fusion&quot;')">
    <include file="$(find-pkg-share tier4_perception_launch)/launch/object_recognition/detection/camera_lidar_fusion_based_detection.launch.xml">
      <arg name="input/pointcloud" value="$(var input/pointcloud)"/>
      <arg name="image_raw0" value="$(var image_raw0)"/>
      <arg name="camera_info0" value="$(var camera_info0)"/>
      <arg name="image_raw1" value="$(var image_raw1)"/>
      <arg name="camera_info1" value="$(var camera_info1)"/>
      <arg name="image_raw2" value="$(var image_raw2)"/>
      <arg name="camera_info2" value="$(var camera_info2)"/>
      <arg name="image_raw3" value="$(var image_raw3)"/>
      <arg name="camera_info3" value="$(var camera_info3)"/>
      <arg name="image_raw4" value="$(var image_raw4)"/>
      <arg name="camera_info4" value="$(var camera_info4)"/>
      <arg name="image_raw5" value="$(var image_raw5)"/>
      <arg name="camera_info5" value="$(var camera_info5)"/>
      <arg name="image_raw6" value="$(var image_raw6)"/>
      <arg name="camera_info6" value="$(var camera_info6)"/>
      <arg name="image_raw7" value="$(var image_raw7)"/>
      <arg name="camera_info7" value="$(var camera_info7)"/>
      <arg name="image_number" value="$(var image_number)"/>
      <arg name="lidar_detection_model" value="$(var lidar_detection_model)"/>
      <arg name="use_pointcloud_map" value="$(var use_pointcloud_map)"/>
      <arg name="use_object_filter" value="$(var use_object_filter)"/>
      <arg name="use_pointcloud_container" value="$(var use_pointcloud_container)"/>
      <arg name="container_name" value="$(var container_name)"/>
      <arg name="use_low_height_cropbox" value="$(var use_low_height_cropbox)"/>
      <arg name="use_roi_based_cluster" value="$(var use_roi_based_cluster)"/>
    </include>
  </group>

  <!-- LiDAR-Radar fusion based detection -->
  <group if="$(eval '&quot;$(var mode)&quot;==&quot;lidar_radar_fusion&quot;')">
    <include file="$(find-pkg-share tier4_perception_launch)/launch/object_recognition/detection/lidar_radar_based_detection.launch.xml">
      <arg name="input/pointcloud" value="$(var input/pointcloud)"/>
      <arg name="lidar_detection_model" value="$(var lidar_detection_model)"/>
      <arg name="use_pointcloud_map" value="$(var use_pointcloud_map)"/>
      <arg name="use_object_filter" value="$(var use_object_filter)"/>
      <arg name="use_pointcloud_container" value="$(var use_pointcloud_container)"/>
      <arg name="container_name" value="$(var container_name)"/>
      <arg name="input/radar" value="$(var input/radar)"/>
<<<<<<< HEAD
      <arg name="radar_lanelet_filtering_range_param" value="$(var radar_lanelet_filtering_range_param)"/>
=======
      <arg name="use_low_height_cropbox" value="$(var use_low_height_cropbox)"/>
>>>>>>> 457c04a6
    </include>
  </group>

  <!-- LiDAR based detection -->
  <group if="$(eval '&quot;$(var mode)&quot;==&quot;lidar&quot;')">
    <include file="$(find-pkg-share tier4_perception_launch)/launch/object_recognition/detection/lidar_based_detection.launch.xml">
      <arg name="input/pointcloud" value="$(var input/pointcloud)"/>
      <arg name="lidar_detection_model" value="$(var lidar_detection_model)"/>
      <arg name="use_pointcloud_map" value="$(var use_pointcloud_map)"/>
      <arg name="use_object_filter" value="$(var use_object_filter)"/>
      <arg name="use_pointcloud_container" value="$(var use_pointcloud_container)"/>
      <arg name="container_name" value="$(var container_name)"/>
      <arg name="use_low_height_cropbox" value="$(var use_low_height_cropbox)"/>
    </include>
  </group>

  <!-- Radar based detection -->
  <group if="$(eval '&quot;$(var mode)&quot;==&quot;radar&quot;')">
    <include file="$(find-pkg-share tier4_perception_launch)/launch/object_recognition/detection/radar_based_detection.launch.xml">
      <arg name="input/radar" value="$(var input/radar)"/>
      <arg name="output/objects" value="objects"/>
      <arg name="radar_lanelet_filtering_range_param" value="$(var radar_lanelet_filtering_range_param)"/>
    </include>
  </group>
</launch><|MERGE_RESOLUTION|>--- conflicted
+++ resolved
@@ -36,8 +36,6 @@
   <!-- Camera-LiDAR fusion parameters -->
   <arg name="remove_unknown" default="true"/>
   <arg name="trust_distance" default="30.0"/>
-  <arg name="use_roi_based_cluster" default="false"/>
-  <arg name="use_low_height_cropbox" default="true" description="use low height crop filter in clustering"/>
 
   <!-- Camera-LiDAR-Radar fusion based detection -->
   <group if="$(eval '&quot;$(var mode)&quot;==&quot;camera_lidar_radar_fusion&quot;')">
@@ -68,12 +66,7 @@
       <arg name="remove_unknown" value="$(var remove_unknown)"/>
       <arg name="trust_distance" value="$(var trust_distance)"/>
       <arg name="input/radar" value="$(var input/radar)"/>
-<<<<<<< HEAD
       <arg name="radar_lanelet_filtering_range_param" value="$(var radar_lanelet_filtering_range_param)"/>
-=======
-      <arg name="use_low_height_cropbox" value="$(var use_low_height_cropbox)"/>
-      <arg name="use_roi_based_cluster" value="$(var use_roi_based_cluster)"/>
->>>>>>> 457c04a6
     </include>
   </group>
 
@@ -118,11 +111,7 @@
       <arg name="use_pointcloud_container" value="$(var use_pointcloud_container)"/>
       <arg name="container_name" value="$(var container_name)"/>
       <arg name="input/radar" value="$(var input/radar)"/>
-<<<<<<< HEAD
       <arg name="radar_lanelet_filtering_range_param" value="$(var radar_lanelet_filtering_range_param)"/>
-=======
-      <arg name="use_low_height_cropbox" value="$(var use_low_height_cropbox)"/>
->>>>>>> 457c04a6
     </include>
   </group>
 
